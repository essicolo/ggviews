--- conflicted
+++ resolved
@@ -82,24 +82,5 @@
 # Environment files
 *.env
 *.env.*
-<<<<<<< HEAD
--e 
-# Environment files
-*.env
-*.env.*
--e 
-# Environment files
-*.env
-*.env.*
--e 
-# Environment files
-*.env
-*.env.*
--e 
-# Environment files
-*.env
-*.env.*
-=======
 
-*.egg-info/
->>>>>>> 144ba443
+*.egg-info/