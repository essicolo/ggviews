# See https://help.github.com/articles/ignoring-files/ for more about ignoring files.

# IDE and editors
.idea/
.vscode/
.emergent

# Dependencies
node_modules/
/node_modules
/.pnp
.pnp.js
.yarn/install-state.gz
.yarn/*
!.yarn/patches
!.yarn/plugins
!.yarn/releases
!.yarn/versions

# Testing
/coverage

# Next.js
/.next/
/out/
next-env.d.ts
*.tsbuildinfo

# Production builds
/build
dist/
dist

# Environment files (comprehensive coverage)

*token.json*
*credentials.json*

# Logs and debug files
npm-debug.log*
yarn-debug.log*
yarn-error.log*
.pnpm-debug.log*
dump.rdb

# System files
.DS_Store
*.pem

# Python
__pycache__/
*pyc*
venv/
.venv/

# Development tools
chainlit.md
.chainlit
.ipynb_checkpoints/
.ac

# Deployment
.vercel

# Data and databases
agenthub/agents/youtube/db

# Archive files and large assets
**/*.zip
**/*.tar.gz
**/*.tar
**/*.tgz
*.pack
*.deb
*.dylib

# Build caches
.cache/

# Mobile development
android-sdk/ -e 
# Environment files
*.env
*.env.*
<<<<<<< HEAD

*.egg-info/
=======
-e 
# Environment files
*.env
*.env.*
-e 
# Environment files
*.env
*.env.*
-e 
# Environment files
*.env
*.env.*
-e 
# Environment files
*.env
*.env.*
-e 
# Environment files
*.env
*.env.*
-e 
# Environment files
*.env
*.env.*
>>>>>>> 0fbe0d9e
<|MERGE_RESOLUTION|>--- conflicted
+++ resolved
@@ -82,32 +82,4 @@
 # Environment files
 *.env
 *.env.*
-<<<<<<< HEAD
-
-*.egg-info/
-=======
--e 
-# Environment files
-*.env
-*.env.*
--e 
-# Environment files
-*.env
-*.env.*
--e 
-# Environment files
-*.env
-*.env.*
--e 
-# Environment files
-*.env
-*.env.*
--e 
-# Environment files
-*.env
-*.env.*
--e 
-# Environment files
-*.env
-*.env.*
->>>>>>> 0fbe0d9e
+*.egg-info/